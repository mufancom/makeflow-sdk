--- conflicted
+++ resolved
@@ -87,12 +87,8 @@
   let {value: storage, savedVersion} = await db.createOrUpgradeStorageObject<
     PowerNodeModel
   >({
-<<<<<<< HEAD
     type,
-=======
-    type: 'power-node',
     id: operationToken,
->>>>>>> 60d2db59
     token,
     url,
     installation,
