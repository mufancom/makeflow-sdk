--- conflicted
+++ resolved
@@ -28,11 +28,7 @@
   {
     type,
     params,
-<<<<<<< HEAD
     body: {
-      source: {token, url, installation, organization, team, version},
-=======
-    payload: {
       source: {
         token,
         url,
@@ -41,7 +37,6 @@
         team: originalTeam,
         version,
       },
->>>>>>> 60d2db59
       token: operationToken,
       inputs = {},
       context: {url: requestUrl},
@@ -67,12 +62,8 @@
   let {value: storage, savedVersion} = await db.createOrUpgradeStorageObject<
     PowerCustomCheckableItemModel
   >({
-<<<<<<< HEAD
     type,
-=======
-    type: 'power-custom-checkable-item',
     id: operationToken,
->>>>>>> 60d2db59
     token,
     url,
     installation,
