--- conflicted
+++ resolved
@@ -41,40 +41,20 @@
   | UserDefinition
   | DataSourceDefinition;
 
-<<<<<<< HEAD
-type __Definition<
-  TModel,
-  TPrimaryField extends
-    | Exclude<keyof TModel, keyof BasicModel<string>>
-    | 'installation'
-> = TModel extends BasicModel<infer Type>
-=======
-type __Definition<TModel> = TModel extends __Model<infer Type, string>
->>>>>>> 60d2db59
+type __Definition<TModel> = TModel extends BasicModel<infer Type, string>
   ? {
       type: Type;
       /**
        * 允许更新的字段
        */
-<<<<<<< HEAD
-      allowedFields?: Exclude<
-        keyof TModel,
-        keyof BasicModel<string> | TPrimaryField
-      >[];
-=======
-      allowedFields?: Exclude<keyof TModel, keyof __Model<string, string>>[];
->>>>>>> 60d2db59
+      allowedFields?: Exclude<keyof TModel, keyof BasicModel<string, string>>[];
     }
   : never;
 
 // installation
 
-<<<<<<< HEAD
-export interface InstallationModel extends BasicModel<'installation'> {
-=======
 export interface InstallationModel
-  extends __Model<'installation', AppInstallationId> {
->>>>>>> 60d2db59
+  extends BasicModel<'installation', AppInstallationId> {
   configs: Dict<unknown>;
   resources: API.PowerApp.ResourcesMapping;
   users: API.PowerApp.UserInfo[];
@@ -85,11 +65,7 @@
 export type InstallationDefinition = __Definition<InstallationModel>;
 
 export interface IPowerAppResourceModel<TType extends string>
-<<<<<<< HEAD
-  extends BasicModel<TType> {
-=======
-  extends __Model<TType, OperationTokenToken> {
->>>>>>> 60d2db59
+  extends BasicModel<TType, OperationTokenToken> {
   operationToken: OperationTokenToken;
 }
 
@@ -127,28 +103,14 @@
 
 // page
 
-<<<<<<< HEAD
-export interface PageModel extends BasicModel<'page'> {
-  id: string;
-}
-=======
-export interface PageModel extends __Model<'page', string> {}
->>>>>>> 60d2db59
+export interface PageModel extends BasicModel<'page', string> {}
 
 export type PageDefinition = __Definition<PageModel>;
 
 // user
 
-<<<<<<< HEAD
-/**
- * User 对于同一个 installation 是唯一的
- */
-export interface UserModel extends BasicModel<'user'> {
-  id: UserId;
-=======
-export interface UserModel extends __Model<'user', string> {
+export interface UserModel extends BasicModel<'user', string> {
   userId: UserId;
->>>>>>> 60d2db59
   username: string | undefined;
 }
 
@@ -156,7 +118,7 @@
 
 // data-source
 
-export interface DataSourceModel extends __Model<'data-source', string> {
+export interface DataSourceModel extends BasicModel<'data-source', string> {
   id: string;
 }
 
