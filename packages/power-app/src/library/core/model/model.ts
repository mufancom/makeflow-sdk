import {API} from '@makeflow/types';
import {OperationTokenToken, UserId} from '@makeflow/types-nominal';
import {Dict} from 'tslang';

export type BasicModel<
  TType extends string,
  TStorage extends Dict<any> = Dict<any>
> = API.PowerApp.Source & {
  type: TType;
  storage: TStorage | undefined;
};

export type ModelWithOperationToken = Extract<
  Model,
  {operationToken: OperationTokenToken}
>;

export type Model =
  | InstallationModel
  | PowerItemModel
  | PowerNodeModel
  | PowerGlanceModel
  | PowerCustomCheckableItemModel
  | PageModel
  | UserModel
  | DataSourceModel;

export type Definition =
  | InstallationDefinition
  | PowerItemDefinition
  | PowerNodeDefinition
  | PowerGlanceDefinition
  | PowerCustomCheckableItemDefinition
  | PageDefinition
  | UserDefinition
  | DataSourceDefinition;

type __Definition<
  TModel,
  TPrimaryField extends
    | Exclude<keyof TModel, keyof BasicModel<string>>
    | 'installation'
> = TModel extends BasicModel<infer Type>
  ? {
      type: Type;
      /**
       * 查询时的主要条件
       */
      primaryField: TPrimaryField;
      /**
       * 允许更新的字段
       */
<<<<<<< HEAD
      allowedFields: Exclude<
        Exclude<keyof TModel, keyof BasicModel<string>>,
        TPrimaryField
=======
      allowedFields?: Exclude<
        keyof TModel,
        keyof __Model<string> | TPrimaryField
>>>>>>> abe93110
      >[];
    }
  : never;

// installation

export interface InstallationModel extends BasicModel<'installation'> {
  configs: Dict<unknown>;
  resources: API.PowerApp.ResourcesMapping;
  users: API.PowerApp.UserInfo[];
  accessToken?: string | undefined;
  disabled?: boolean;
}

export type InstallationDefinition = __Definition<
  InstallationModel,
  'installation'
>;

export interface IPowerAppResourceModel<TType extends string>
  extends BasicModel<TType> {
  operationToken: OperationTokenToken;
}

// power-item

export interface PowerItemModel extends IPowerAppResourceModel<'power-item'> {}

export type PowerItemDefinition = __Definition<
  PowerItemModel,
  'operationToken'
>;

// power-node

export interface PowerNodeModel extends IPowerAppResourceModel<'power-node'> {}

export type PowerNodeDefinition = __Definition<
  PowerNodeModel,
  'operationToken'
>;

// power-glance

export interface PowerGlanceModel
  extends IPowerAppResourceModel<'power-glance'> {
  configs: Dict<any>;
  clock: number;
  disposed: boolean | undefined;
}

export type PowerGlanceDefinition = __Definition<
  PowerGlanceModel,
  'operationToken'
>;

// power-custom-checkable-item

export interface PowerCustomCheckableItemModel
  extends IPowerAppResourceModel<'power-custom-checkable-item'> {}

export type PowerCustomCheckableItemDefinition = __Definition<
  PowerCustomCheckableItemModel,
  'operationToken'
>;

// page

export interface PageModel extends BasicModel<'page'> {
  id: string;
}

export type PageDefinition = __Definition<PageModel, 'id'>;

// user

/**
 * User 对于同一个 installation 是唯一的
 */
export interface UserModel extends BasicModel<'user'> {
  id: UserId;
  username: string | undefined;
}

export type UserDefinition = __Definition<UserModel, 'id'>;

// data-source

export interface DataSourceModel extends __Model<'data-source'> {
  id: string;
}

export type DataSourceDefinition = __Definition<DataSourceModel, 'id'>;

type ModelTypeToDefinition<TType extends Model['type']> = Extract<
  Definition,
  {type: TType}
>;

export const typeToModelDefinitionDict: {
  [TKey in Model['type']]: ModelTypeToDefinition<TKey>;
} = {
  installation: {
    type: 'installation',
    primaryField: 'installation',
    allowedFields: ['accessToken', 'configs', 'resources', 'users', 'disabled'],
  },
  'power-item': {
    type: 'power-item',
    primaryField: 'operationToken',
  },
  'power-node': {
    type: 'power-node',
    primaryField: 'operationToken',
  },
  'power-glance': {
    type: 'power-glance',
    primaryField: 'operationToken',
    allowedFields: ['clock', 'disposed', 'configs'],
  },
  'power-custom-checkable-item': {
    type: 'power-custom-checkable-item',
    primaryField: 'operationToken',
  },
  page: {
    type: 'page',
    primaryField: 'id',
  },
  user: {
    type: 'user',
    primaryField: 'id',
    allowedFields: ['username'],
  },
  'data-source': {
    type: 'data-source',
    primaryField: 'id',
  },
};

export type ModelToDefinition<TModel extends Model> = ModelTypeToDefinition<
  TModel['type']
>;

export type ModelPrimaryFieldKey<TModel extends Model> = ModelToDefinition<
  TModel
> extends {primaryField: infer TPrimaryField}
  ? TPrimaryField extends keyof TModel
    ? TPrimaryField
    : never
  : never;

export type ModelIdentity<TModel extends Model> = Pick<
  TModel,
  'type' | 'installation' | ModelPrimaryFieldKey<TModel>
>;

export type ModelScopedIdentity<TModel extends Model> = ModelToDefinition<
  TModel
> extends {primaryField: infer TPrimaryField}
  ? TPrimaryField extends keyof TModel
    ? Pick<TModel, 'type' | TPrimaryField>
    : never
  : never;<|MERGE_RESOLUTION|>--- conflicted
+++ resolved
@@ -50,15 +50,9 @@
       /**
        * 允许更新的字段
        */
-<<<<<<< HEAD
-      allowedFields: Exclude<
-        Exclude<keyof TModel, keyof BasicModel<string>>,
-        TPrimaryField
-=======
       allowedFields?: Exclude<
         keyof TModel,
-        keyof __Model<string> | TPrimaryField
->>>>>>> abe93110
+        keyof BasicModel<string> | TPrimaryField
       >[];
     }
   : never;
