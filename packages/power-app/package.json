--- conflicted
+++ resolved
@@ -1,10 +1,6 @@
 {
   "name": "@makeflow/power-app",
-<<<<<<< HEAD
-  "version": "0.2.0-wip.33",
-=======
   "version": "0.2.0-wip.34",
->>>>>>> fe3f0c8f
   "description": "Makeflow PowerApp Node.js Framework.",
   "publishConfig": {
     "access": "public"
