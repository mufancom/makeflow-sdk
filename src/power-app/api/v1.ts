--- conflicted
+++ resolved
@@ -14,11 +14,7 @@
 const JSON_CONTENT_TYPE = 'application/json;charset=UTF-8';
 const STREAM_CONTENT_TYPE = 'application/octet-stream';
 
-<<<<<<< HEAD
-export type APISource = APITypes.PowerApp.Source;
-=======
 export type APISource = APITypes.PowerApp.BasicSource;
->>>>>>> bc88cf09
 
 export interface RequestOptions {
   body?: string | Dict<any>;
@@ -33,15 +29,11 @@
 
   private resourceToken: OperationTokenToken | undefined;
 
-<<<<<<< HEAD
   get granted(): boolean {
     return !!this.accessToken;
   }
 
-  constructor(private source?: TSourceObject) {}
-=======
   constructor(private source: TSourceObject) {}
->>>>>>> bc88cf09
 
   setAccessToken(token: string | undefined): void {
     this.accessToken = token;
